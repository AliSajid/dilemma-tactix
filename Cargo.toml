--- conflicted
+++ resolved
@@ -25,10 +25,6 @@
 name = "tactix-tui"
 path = "src/tactix_tui/main.rs"
 
-[[bin]]
-name = "tactix-tui"
-path = "src/tactix-tui/main.rs"
-
 [dependencies]
 anyhow = { version = "1.0.95", features = ["backtrace"] }
 clap = { version = "4.5.21", features = ["string", "unicode", "derive"] }
@@ -36,13 +32,8 @@
 prettytable-rs = "0.10.0"
 rand = { version = "0.8.5" }
 rand_chacha = "0.3.1"
-<<<<<<< HEAD
-ratatui = { version = "0.29" }
-tokio = { version = "1.43.0", features = ["full"] }
-=======
-ratatui = { version = "0.26.0" }
+ratatui = { version = "0.25.0" }
 tokio = { version = "1.28.1", features = ["full"] }
->>>>>>> 64e8e6dc
 
 [dev-dependencies]
 rstest = "0.24.0"
