--- conflicted
+++ resolved
@@ -52,13 +52,8 @@
           results_format: sarif
           publish_results: true
 
-<<<<<<< HEAD
-      - name: Upload artifact
-        uses: actions/upload-artifact@6f51ac03b9356f520e9adb1b1b7802705f340c2b # v4.pre.node20
-=======
       - name: Upload Scorecard Result Artifact
         uses: actions/upload-artifact@65c4c4a1ddee5b72f698fdd19549f0f0fb45cf08 # v4.pre.node20
->>>>>>> dde6e9c2
         with:
           name: SARIF file
           path: results.sarif
