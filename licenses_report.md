--- conflicted
+++ resolved
@@ -11,12 +11,8 @@
 
 ## Overview of licenses
 
-- [Apache License 2.0](#Apache-2.0) (111)
-<<<<<<< HEAD
-- [MIT License](#MIT) (30)
-=======
-- [MIT License](#MIT) (24)
->>>>>>> 64e8e6dc
+- [Apache License 2.0](#Apache-2.0) (112)
+- [MIT License](#MIT) (27)
 - [BSD 3-Clause "New" or "Revised" License](#BSD-3-Clause) (1)
 - [Unicode License v3](#Unicode-3.0) (1)
 - [zlib License](#Zlib) (1)
@@ -222,7 +218,6 @@
 #### Used by
 
 - [encode_unicode]( https://github.com/tormol/encode_unicode ) 1.0.0
-- [static_assertions]( https://github.com/nvzqz/static-assertions-rs ) 1.1.0
 
 #### License
 
@@ -655,10 +650,14 @@
 
 #### Used by
 
+- [windows-sys]( https://github.com/microsoft/windows-rs ) 0.48.0
 - [windows-sys]( https://github.com/microsoft/windows-rs ) 0.52.0
 - [windows-sys]( https://github.com/microsoft/windows-rs ) 0.59.0
+- [windows-targets]( https://github.com/microsoft/windows-rs ) 0.48.5
 - [windows-targets]( https://github.com/microsoft/windows-rs ) 0.52.6
+- [windows_i686_gnu]( https://github.com/microsoft/windows-rs ) 0.48.5
 - [windows_i686_gnu]( https://github.com/microsoft/windows-rs ) 0.52.6
+- [windows_x86_64_gnu]( https://github.com/microsoft/windows-rs ) 0.48.5
 - [windows_x86_64_gnu]( https://github.com/microsoft/windows-rs ) 0.52.6
 
 #### License
@@ -874,11 +873,7 @@
 
 #### Used by
 
-<<<<<<< HEAD
 - [dilemma-tactix]( https://github.com/AliSajid/dilemma-tactix ) 1.2.0
-=======
-- [dilemma-tactix]( https://github.com/AliSajid/dilemma-tactix ) 1.1.0
->>>>>>> 64e8e6dc
 
 #### License
 
@@ -1743,7 +1738,6 @@
 
 #### Used by
 
-<<<<<<< HEAD
 - [anstream]( https://github.com/rust-cli/anstyle.git ) 0.6.18
 - [anstyle-query]( https://github.com/rust-cli/anstyle.git ) 1.1.2
 - [anstyle-wincon]( https://github.com/rust-cli/anstyle.git ) 3.0.7
@@ -1753,14 +1747,6 @@
 - [is_terminal_polyfill]( https://github.com/polyfill-rs/is_terminal_polyfill ) 1.70.1
 - [toml_datetime]( https://github.com/toml-rs/toml ) 0.6.8
 - [toml_edit]( https://github.com/toml-rs/toml ) 0.22.22
-=======
-- [anstream]( https://github.com/rust-cli/anstyle.git ) 0.6.11
-- [anstyle]( https://github.com/rust-cli/anstyle.git ) 1.0.5
-- [anstyle-query]( https://github.com/rust-cli/anstyle ) 1.0.2
-- [anstyle-wincon]( https://github.com/rust-cli/anstyle.git ) 3.0.2
-- [clap]( https://github.com/clap-rs/clap ) 4.4.18
-- [colorchoice]( https://github.com/rust-cli/anstyle ) 1.0.0
->>>>>>> 64e8e6dc
 
 #### License
 
@@ -2380,7 +2366,6 @@
 
 #### Used by
 
-<<<<<<< HEAD
 - [anyhow]( https://github.com/dtolnay/anyhow ) 1.0.95
 - [indoc]( https://github.com/dtolnay/indoc ) 2.0.5
 - [itoa]( https://github.com/dtolnay/itoa ) 1.0.14
@@ -2397,24 +2382,6 @@
 - [unicode-ident]( https://github.com/dtolnay/unicode-ident ) 1.0.14
 - [utf8parse]( https://github.com/alacritty/vte ) 0.2.2
 - [zerocopy]( https://github.com/google/zerocopy ) 0.7.35
-=======
-- [anyhow]( https://github.com/dtolnay/anyhow ) 1.0.79
-- [indoc]( https://github.com/dtolnay/indoc ) 2.0.4
-- [itoa]( https://github.com/dtolnay/itoa ) 1.0.10
-- [libc]( https://github.com/rust-lang/libc ) 0.2.153
-- [paste]( https://github.com/dtolnay/paste ) 1.0.14
-- [proc-macro2]( https://github.com/dtolnay/proc-macro2 ) 1.0.78
-- [quote]( https://github.com/dtolnay/quote ) 1.0.35
-- [rustversion]( https://github.com/dtolnay/rustversion ) 1.0.14
-- [ryu]( https://github.com/dtolnay/ryu ) 1.0.16
-- [semver]( https://github.com/dtolnay/semver ) 1.0.21
-- [serde]( https://github.com/serde-rs/serde ) 1.0.196
-- [serde_derive]( https://github.com/serde-rs/serde ) 1.0.196
-- [syn]( https://github.com/dtolnay/syn ) 2.0.48
-- [unicode-ident]( https://github.com/dtolnay/unicode-ident ) 1.0.12
-- [utf8parse]( https://github.com/alacritty/vte ) 0.2.1
-- [zerocopy]( https://github.com/google/zerocopy ) 0.7.32
->>>>>>> 64e8e6dc
 
 #### License
 
@@ -3258,18 +3225,17 @@
 - [backtrace]( https://github.com/rust-lang/backtrace-rs ) 0.3.74
 - [bitflags]( https://github.com/bitflags/bitflags ) 2.8.0
 - [cfg-if]( https://github.com/alexcrichton/cfg-if ) 1.0.0
-<<<<<<< HEAD
 - [either]( https://github.com/rayon-rs/either ) 1.13.0
 - [equivalent]( https://github.com/cuviper/equivalent ) 1.0.1
 - [errno]( https://github.com/lambda-fairy/rust-errno ) 0.3.10
-- [fnv]( https://github.com/servo/rust-fnv ) 1.0.7
 - [futures-timer]( https://github.com/async-rs/futures-timer ) 3.0.3
 - [gimli]( https://github.com/gimli-rs/gimli ) 0.31.1
 - [glob]( https://github.com/rust-lang/glob ) 0.3.2
 - [hashbrown]( https://github.com/rust-lang/hashbrown ) 0.15.2
+- [heck]( https://github.com/withoutboats/heck ) 0.4.1
 - [heck]( https://github.com/withoutboats/heck ) 0.5.0
 - [indexmap]( https://github.com/indexmap-rs/indexmap ) 2.7.0
-- [itertools]( https://github.com/rust-itertools/itertools ) 0.13.0
+- [itertools]( https://github.com/rust-itertools/itertools ) 0.12.1
 - [lazy_static]( https://github.com/rust-lang-nursery/lazy-static.rs ) 1.5.0
 - [linux-raw-sys]( https://github.com/sunfishcode/linux-raw-sys ) 0.4.15
 - [lock_api]( https://github.com/Amanieu/parking_lot ) 0.4.12
@@ -3284,39 +3250,16 @@
 - [rustc-demangle]( https://github.com/rust-lang/rustc-demangle ) 0.1.24
 - [rustc_version]( https://github.com/djc/rustc-version-rs ) 0.4.1
 - [rustix]( https://github.com/bytecodealliance/rustix ) 0.38.43
-=======
-- [either]( https://github.com/bluss/either ) 1.9.0
-- [gimli]( https://github.com/gimli-rs/gimli ) 0.28.1
-- [glob]( https://github.com/rust-lang/glob ) 0.3.1
-- [hashbrown]( https://github.com/rust-lang/hashbrown ) 0.14.3
-- [heck]( https://github.com/withoutboats/heck ) 0.4.1
-- [itertools]( https://github.com/rust-itertools/itertools ) 0.12.1
-- [lazy_static]( https://github.com/rust-lang-nursery/lazy-static.rs ) 1.4.0
-- [linux-raw-sys]( https://github.com/sunfishcode/linux-raw-sys ) 0.4.13
-- [lock_api]( https://github.com/Amanieu/parking_lot ) 0.4.11
-- [log]( https://github.com/rust-lang/log ) 0.4.20
-- [num_cpus]( https://github.com/seanmonstar/num_cpus ) 1.16.0
-- [object]( https://github.com/gimli-rs/object ) 0.32.2
-- [once_cell]( https://github.com/matklad/once_cell ) 1.19.0
-- [parking_lot]( https://github.com/Amanieu/parking_lot ) 0.12.1
-- [parking_lot_core]( https://github.com/Amanieu/parking_lot ) 0.9.9
-- [regex]( https://github.com/rust-lang/regex ) 1.10.3
-- [regex-automata]( https://github.com/rust-lang/regex/tree/master/regex-automata ) 0.4.5
-- [regex-syntax]( https://github.com/rust-lang/regex/tree/master/regex-syntax ) 0.8.2
-- [rustc-demangle]( https://github.com/alexcrichton/rustc-demangle ) 0.1.23
-- [rustc_version]( https://github.com/Kimundi/rustc-version-rs ) 0.4.0
-- [rustix]( https://github.com/bytecodealliance/rustix ) 0.38.31
->>>>>>> 64e8e6dc
 - [scopeguard]( https://github.com/bluss/scopeguard ) 1.2.0
 - [signal-hook-mio]( https://github.com/vorner/signal-hook ) 0.2.4
 - [signal-hook-registry]( https://github.com/vorner/signal-hook ) 1.4.2
 - [signal-hook]( https://github.com/vorner/signal-hook ) 0.3.17
 - [smallvec]( https://github.com/servo/rust-smallvec ) 1.13.2
 - [socket2]( https://github.com/rust-lang/socket2 ) 0.5.8
+- [syn]( https://github.com/dtolnay/syn ) 1.0.109
 - [term]( https://github.com/Stebalien/term ) 0.7.0
 - [unicase]( https://github.com/seanmonstar/unicase ) 2.8.1
 - [unicode-segmentation]( https://github.com/unicode-rs/unicode-segmentation ) 1.12.0
-- [unicode-truncate]( https://github.com/Aetf/unicode-truncate ) 1.1.0
 - [unicode-width]( https://github.com/unicode-rs/unicode-width ) 0.1.14
 - [unicode-width]( https://github.com/unicode-rs/unicode-width ) 0.2.0
 
@@ -4565,7 +4508,6 @@
 
 #### Used by
 
-- [ident_case]( https://github.com/TedDriggs/ident_case ) 1.0.1
 - [miniz_oxide]( https://github.com/Frommi/miniz_oxide/tree/master/miniz_oxide ) 0.8.3
 - [relative-path]( https://github.com/udoprog/relative-path ) 1.9.3
 - [winapi-i686-pc-windows-gnu]( https://github.com/retep998/winapi-rs ) 0.4.0
@@ -4657,7 +4599,6 @@
 #### Used by
 
 - [unicode-segmentation]( https://github.com/unicode-rs/unicode-segmentation ) 1.12.0
-- [unicode-truncate]( https://github.com/Aetf/unicode-truncate ) 1.1.0
 - [unicode-width]( https://github.com/unicode-rs/unicode-width ) 0.1.14
 - [unicode-width]( https://github.com/unicode-rs/unicode-width ) 0.2.0
 
@@ -4720,42 +4661,7 @@
 
 #### Used by
 
-- [instability]( https://github.com/ratatui-org/instability ) 0.3.7
-
-#### License
-
-```text
-# MIT License
-
-Copyright (c) 2020 Stephen M. Coakley
-Copyright (c) The Ratatui Developers
-
-Permission is hereby granted, free of charge, to any person obtaining a copy
-of this software and associated documentation files (the "Software"), to deal
-in the Software without restriction, including without limitation the rights
-to use, copy, modify, merge, publish, distribute, sublicense, and/or sell
-copies of the Software, and to permit persons to whom the Software is
-furnished to do so, subject to the following conditions:
-
-The above copyright notice and this permission notice shall be included in all
-copies or substantial portions of the Software.
-
-THE SOFTWARE IS PROVIDED "AS IS", WITHOUT WARRANTY OF ANY KIND, EXPRESS OR
-IMPLIED, INCLUDING BUT NOT LIMITED TO THE WARRANTIES OF MERCHANTABILITY,
-FITNESS FOR A PARTICULAR PURPOSE AND NONINFRINGEMENT. IN NO EVENT SHALL THE
-AUTHORS OR COPYRIGHT HOLDERS BE LIABLE FOR ANY CLAIM, DAMAGES OR OTHER
-LIABILITY, WHETHER IN AN ACTION OF CONTRACT, TORT OR OTHERWISE, ARISING FROM,
-OUT OF OR IN CONNECTION WITH THE SOFTWARE OR THE USE OR OTHER DEALINGS IN THE
-SOFTWARE.
-
-```
-
-### MIT
-
-MIT License
-
-#### Used by
-
+- [mio]( https://github.com/tokio-rs/mio ) 0.8.11
 - [mio]( https://github.com/tokio-rs/mio ) 1.0.3
 
 #### License
@@ -4867,11 +4773,7 @@
 
 #### Used by
 
-<<<<<<< HEAD
 - [lru]( https://github.com/jeromefroe/lru-rs.git ) 0.12.5
-=======
-- [tokio]( https://github.com/tokio-rs/tokio ) 1.36.0
->>>>>>> 64e8e6dc
 
 #### License
 
@@ -4905,16 +4807,15 @@
 
 #### Used by
 
-- [darling]( https://github.com/TedDriggs/darling ) 0.20.10
-- [darling_core]( https://github.com/TedDriggs/darling ) 0.20.10
-- [darling_macro]( https://github.com/TedDriggs/darling ) 0.20.10
+- [strum]( https://github.com/Peternator7/strum ) 0.25.0
+- [strum_macros]( https://github.com/Peternator7/strum ) 0.25.3
 
 #### License
 
 ```text
 MIT License
 
-Copyright (c) 2017 Ted Driggs
+Copyright (c) 2019 Peter Glotfelty
 
 Permission is hereby granted, free of charge, to any person obtaining a copy
 of this software and associated documentation files (the "Software"), to deal
@@ -4942,15 +4843,15 @@
 
 #### Used by
 
-- [strum]( https://github.com/Peternator7/strum ) 0.26.3
-- [strum_macros]( https://github.com/Peternator7/strum ) 0.26.4
+- [tokio-macros]( https://github.com/tokio-rs/tokio ) 2.5.0
 
 #### License
 
 ```text
 MIT License
 
-Copyright (c) 2019 Peter Glotfelty
+Copyright (c) 2019 Yoshua Wuyts
+Copyright (c) Tokio Contributors
 
 Permission is hereby granted, free of charge, to any person obtaining a copy
 of this software and associated documentation files (the "Software"), to deal
@@ -4978,15 +4879,14 @@
 
 #### Used by
 
-- [tokio-macros]( https://github.com/tokio-rs/tokio ) 2.5.0
+- [stability]( https://github.com/sagebind/stability ) 0.1.1
 
 #### License
 
 ```text
 MIT License
 
-Copyright (c) 2019 Yoshua Wuyts
-Copyright (c) Tokio Contributors
+Copyright (c) 2020 Stephen M. Coakley
 
 Permission is hereby granted, free of charge, to any person obtaining a copy
 of this software and associated documentation files (the "Software"), to deal
@@ -5014,18 +4914,14 @@
 
 #### Used by
 
-<<<<<<< HEAD
-- [compact_str]( https://github.com/ParkMyCar/compact_str ) 0.8.1
-=======
-- [lru]( https://github.com/jeromefroe/lru-rs.git ) 0.12.2
->>>>>>> 64e8e6dc
+- [tokio]( https://github.com/tokio-rs/tokio ) 1.43.0
 
 #### License
 
 ```text
 MIT License
 
-Copyright (c) 2021 Parker Timmerman
+Copyright (c) Tokio Contributors
 
 Permission is hereby granted, free of charge, to any person obtaining a copy
 of this software and associated documentation files (the "Software"), to deal
@@ -5053,156 +4949,8 @@
 
 #### Used by
 
-<<<<<<< HEAD
-- [castaway]( https://github.com/sagebind/castaway ) 0.2.3
-=======
-- [strum]( https://github.com/Peternator7/strum ) 0.26.1
-- [strum_macros]( https://github.com/Peternator7/strum ) 0.26.1
->>>>>>> 64e8e6dc
-
-#### License
-
-```text
-MIT License
-
-Copyright (c) 2021 Stephen M. Coakley
-
-Permission is hereby granted, free of charge, to any person obtaining a copy
-of this software and associated documentation files (the "Software"), to deal
-in the Software without restriction, including without limitation the rights
-to use, copy, modify, merge, publish, distribute, sublicense, and/or sell
-copies of the Software, and to permit persons to whom the Software is
-furnished to do so, subject to the following conditions:
-
-The above copyright notice and this permission notice shall be included in all
-copies or substantial portions of the Software.
-
-THE SOFTWARE IS PROVIDED "AS IS", WITHOUT WARRANTY OF ANY KIND, EXPRESS OR
-IMPLIED, INCLUDING BUT NOT LIMITED TO THE WARRANTIES OF MERCHANTABILITY,
-FITNESS FOR A PARTICULAR PURPOSE AND NONINFRINGEMENT. IN NO EVENT SHALL THE
-AUTHORS OR COPYRIGHT HOLDERS BE LIABLE FOR ANY CLAIM, DAMAGES OR OTHER
-LIABILITY, WHETHER IN AN ACTION OF CONTRACT, TORT OR OTHERWISE, ARISING FROM,
-OUT OF OR IN CONNECTION WITH THE SOFTWARE OR THE USE OR OTHER DEALINGS IN THE
-SOFTWARE.
-
-```
-
-### MIT
-
-MIT License
-
-#### Used by
-
-- [tokio]( https://github.com/tokio-rs/tokio ) 1.43.0
-
-#### License
-
-```text
-MIT License
-
-Copyright (c) Tokio Contributors
-
-Permission is hereby granted, free of charge, to any person obtaining a copy
-of this software and associated documentation files (the "Software"), to deal
-in the Software without restriction, including without limitation the rights
-to use, copy, modify, merge, publish, distribute, sublicense, and/or sell
-copies of the Software, and to permit persons to whom the Software is
-furnished to do so, subject to the following conditions:
-
-The above copyright notice and this permission notice shall be included in all
-copies or substantial portions of the Software.
-
-THE SOFTWARE IS PROVIDED "AS IS", WITHOUT WARRANTY OF ANY KIND, EXPRESS OR
-IMPLIED, INCLUDING BUT NOT LIMITED TO THE WARRANTIES OF MERCHANTABILITY,
-FITNESS FOR A PARTICULAR PURPOSE AND NONINFRINGEMENT. IN NO EVENT SHALL THE
-AUTHORS OR COPYRIGHT HOLDERS BE LIABLE FOR ANY CLAIM, DAMAGES OR OTHER
-LIABILITY, WHETHER IN AN ACTION OF CONTRACT, TORT OR OTHERWISE, ARISING FROM,
-OUT OF OR IN CONNECTION WITH THE SOFTWARE OR THE USE OR OTHER DEALINGS IN THE
-SOFTWARE.
-
-```
-
-### MIT
-
-MIT License
-
-#### Used by
-
-<<<<<<< HEAD
+- [crossterm]( https://github.com/crossterm-rs/crossterm ) 0.27.0
 - [crossterm]( https://github.com/crossterm-rs/crossterm ) 0.28.1
-=======
-- [compact_str]( https://github.com/ParkMyCar/compact_str ) 0.7.1
-
-#### License
-
-```text
-MIT License
-
-Copyright (c) 2021 Parker Timmerman
-
-Permission is hereby granted, free of charge, to any person obtaining a copy
-of this software and associated documentation files (the "Software"), to deal
-in the Software without restriction, including without limitation the rights
-to use, copy, modify, merge, publish, distribute, sublicense, and/or sell
-copies of the Software, and to permit persons to whom the Software is
-furnished to do so, subject to the following conditions:
-
-The above copyright notice and this permission notice shall be included in all
-copies or substantial portions of the Software.
-
-THE SOFTWARE IS PROVIDED "AS IS", WITHOUT WARRANTY OF ANY KIND, EXPRESS OR
-IMPLIED, INCLUDING BUT NOT LIMITED TO THE WARRANTIES OF MERCHANTABILITY,
-FITNESS FOR A PARTICULAR PURPOSE AND NONINFRINGEMENT. IN NO EVENT SHALL THE
-AUTHORS OR COPYRIGHT HOLDERS BE LIABLE FOR ANY CLAIM, DAMAGES OR OTHER
-LIABILITY, WHETHER IN AN ACTION OF CONTRACT, TORT OR OTHERWISE, ARISING FROM,
-OUT OF OR IN CONNECTION WITH THE SOFTWARE OR THE USE OR OTHER DEALINGS IN THE
-SOFTWARE.
-
-```
-
-### MIT
-
-MIT License
-
-#### Used by
-
-- [castaway]( https://github.com/sagebind/castaway ) 0.2.2
-
-#### License
-
-```text
-MIT License
-
-Copyright (c) 2021 Stephen M. Coakley
-
-Permission is hereby granted, free of charge, to any person obtaining a copy
-of this software and associated documentation files (the "Software"), to deal
-in the Software without restriction, including without limitation the rights
-to use, copy, modify, merge, publish, distribute, sublicense, and/or sell
-copies of the Software, and to permit persons to whom the Software is
-furnished to do so, subject to the following conditions:
-
-The above copyright notice and this permission notice shall be included in all
-copies or substantial portions of the Software.
-
-THE SOFTWARE IS PROVIDED "AS IS", WITHOUT WARRANTY OF ANY KIND, EXPRESS OR
-IMPLIED, INCLUDING BUT NOT LIMITED TO THE WARRANTIES OF MERCHANTABILITY,
-FITNESS FOR A PARTICULAR PURPOSE AND NONINFRINGEMENT. IN NO EVENT SHALL THE
-AUTHORS OR COPYRIGHT HOLDERS BE LIABLE FOR ANY CLAIM, DAMAGES OR OTHER
-LIABILITY, WHETHER IN AN ACTION OF CONTRACT, TORT OR OTHERWISE, ARISING FROM,
-OUT OF OR IN CONNECTION WITH THE SOFTWARE OR THE USE OR OTHER DEALINGS IN THE
-SOFTWARE.
-
-```
-
-### MIT
-
-MIT License
-
-#### Used by
-
-- [crossterm]( https://github.com/crossterm-rs/crossterm ) 0.27.0
->>>>>>> 64e8e6dc
 - [crossterm_winapi]( https://github.com/crossterm-rs/crossterm-winapi ) 0.9.1
 
 #### License
@@ -5383,11 +5131,7 @@
 
 #### Used by
 
-<<<<<<< HEAD
-- [ratatui]( https://github.com/ratatui/ratatui ) 0.29.0
-=======
-- [ratatui]( https://github.com/ratatui-org/ratatui ) 0.26.0
->>>>>>> 64e8e6dc
+- [ratatui]( https://github.com/ratatui-org/ratatui ) 0.25.0
 
 #### License
 
@@ -5395,7 +5139,7 @@
 The MIT License (MIT)
 
 Copyright (c) 2016-2022 Florian Dehau
-Copyright (c) 2023-2024 The Ratatui Developers
+Copyright (c) 2023 The Ratatui Developers
 
 Permission is hereby granted, free of charge, to any person obtaining a copy
 of this software and associated documentation files (the "Software"), to deal
