--- conflicted
+++ resolved
@@ -91,6 +91,10 @@
       "path": "detect_secrets.filters.allowlist.is_line_allowlisted"
     },
     {
+      "path": "detect_secrets.filters.common.is_baseline_file",
+      "filename": ".secrets.baseline"
+    },
+    {
       "path": "detect_secrets.filters.common.is_ignored_due_to_verification_policies",
       "min_level": 2
     },
@@ -129,21 +133,6 @@
       ]
     }
   ],
-<<<<<<< HEAD
   "results": {},
-  "generated_at": "2025-01-14T23:39:03Z"
-=======
-  "results": {
-    "licenses_report.json": [
-      {
-        "type": "Base64 High Entropy String",
-        "filename": "licenses_report.json",
-        "hashed_secret": "c8a3e9bb2601d3e5ac76a72853a4c0388286e59f",
-        "is_verified": false,
-        "line_number": 34247
-      }
-    ]
-  },
-  "generated_at": "2024-02-03T03:41:12Z"
->>>>>>> 64e8e6dc
+  "generated_at": "2025-01-17T17:44:45Z"
 }